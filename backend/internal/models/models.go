package models

import "time"

type VersionInfo struct {
	// example: v1.0.0
	Version string `json:"version"`
}

type Team struct {
	// example: 1
	ID int64 `json:"id"`
	// example: University of Arizona
	FullName string `json:"full_name"`
	// example: Arizona
	ShortName string `json:"short_name"`
	Slug      string `json:"slug"`
	// example: Wildcats
	Nickname string `json:"nickname"`
	// example: Pac-12
	Conference string `json:"conference"`
}

type User struct {
	// example: Concision
	// required: true
	Nickname string `json:"nickname"`
	// example: false
	IsAdmin bool `json:"is_admin"`
	// example: true
	IsVoter     bool         `json:"is_voter"`
	PrimaryTeam int64        `json:"primary_team"`
<<<<<<< HEAD
=======
	VoterEvents []VoterEvent `json:"voter_events,omitempty"`
>>>>>>> 8630d46c
}

type VoterEvent struct {
	IsVoter       bool      `json:"is_voter"`
	EffectiveTime time.Time `json:"effective_time"`
}

type Poll struct {
	Season int `json:"season"`
	// example: 3
	Week int `json:"week"`
	// description: used to "pretty up" polls like Preseason, Postseason, "Way-too-early", etc.  Empty otherwise.
	WeekName     string    `json:"week_name,omitempty"`
	OpenTime     time.Time `json:"open_time"`
	CloseTime    time.Time `json:"close_time"`
	LastModified time.Time `json:"last_modified"`
	RedditURL    string    `json:"reddit_url"`
}

type BallotRef struct {
	ID              int64  `json:"id"`
	User            string `json:"user"`
	PrimaryTeamSlug string `json:"team_slug"`
}

type Result struct {
	TeamID   int64  `json:"team_id"`
	TeamName string `json:"team_name"`
	TeamSlug string `json:"team_slug"`
	// Rank of 0 represents "also receiving votes"
	Rank            int `json:"rank"`
	FirstPlaceVotes int `json:"first_place_votes"`
	Points          int `json:"points"`
}

type Ballot struct {
	ID          int64     `json:"id"`
	PollSeason  int       `json:"poll_season"`
	PollWeek    int       `json:"poll_week"`
	UpdatedTime time.Time `json:"updated_time"`
	User        string    `json:"user"`
	Votes       []Vote    `json:"votes"`
	IsOfficial  bool      `json:"is_official"`
}

type Vote struct {
	// example: 1
	TeamID int64 `json:"team_id"`
	// example: 1
	Rank int `json:"rank"`
	// example: Great away performances so far led by a strong senior class.
	Reason string `json:"reason,omitempty"`
}

/* Information stored in the jwt credentials for a user, allowing
various properties/permissions to be determined without grabbing
their User model from the database.

The semantics here are that a handler function can always grab a UserToken
from a Context (but it may be the "zero" UserToken) and no UserToken methods
access the database.  The zero UserToken represents a request without credentials (anonymous user).
*/
type UserToken struct {
	// example: Concision
	Nickname string `json:"nickname"`
	// example: true
	IsAdmin bool `json:"is_admin"`
}

func (u UserToken) LoggedIn() bool {
	return u.Nickname != ""
}

func (u UserToken) CanManagePolls() bool {
	return u.IsAdmin
}<|MERGE_RESOLUTION|>--- conflicted
+++ resolved
@@ -30,10 +30,6 @@
 	// example: true
 	IsVoter     bool         `json:"is_voter"`
 	PrimaryTeam int64        `json:"primary_team"`
-<<<<<<< HEAD
-=======
-	VoterEvents []VoterEvent `json:"voter_events,omitempty"`
->>>>>>> 8630d46c
 }
 
 type VoterEvent struct {
@@ -42,6 +38,7 @@
 }
 
 type Poll struct {
+	// example: 2020
 	Season int `json:"season"`
 	// example: 3
 	Week int `json:"week"`
