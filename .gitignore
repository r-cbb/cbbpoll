.idea/*

.DS_Store
node_modules
/dist

# local env files
.env.local
.env.*.local
<<<<<<< HEAD
=======
/backend/main
/backend/coverage.out
>>>>>>> 1407db13

# Log files
npm-debug.log*
yarn-debug.log*
yarn-error.log*

# Editor directories and files
.vscode
*.suo
*.ntvs*
*.njsproj
*.sln
<<<<<<< HEAD
*.sw?
=======
*.sw?

# Secret files
backend/*.key
backend/*.pub
>>>>>>> 1407db13
<|MERGE_RESOLUTION|>--- conflicted
+++ resolved
@@ -7,11 +7,8 @@
 # local env files
 .env.local
 .env.*.local
-<<<<<<< HEAD
-=======
 /backend/main
 /backend/coverage.out
->>>>>>> 1407db13
 
 # Log files
 npm-debug.log*
@@ -24,12 +21,8 @@
 *.ntvs*
 *.njsproj
 *.sln
-<<<<<<< HEAD
-*.sw?
-=======
 *.sw?
 
 # Secret files
 backend/*.key
-backend/*.pub
->>>>>>> 1407db13
+backend/*.pub